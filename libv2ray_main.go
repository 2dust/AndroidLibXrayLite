--- conflicted
+++ resolved
@@ -79,20 +79,16 @@
 
 	// Custom file reader with path validation
 	corefilesystem.NewFileReader = func(path string) (io.ReadCloser, error) {
-<<<<<<< HEAD
-		// G304 Fix - Path sanitization
-		baseDir := envPath
-		cleanPath := filepath.Clean(path)
-		fullPath := filepath.Join(baseDir, cleanPath)
-
-		// Prevent directory traversal
-		if baseDir != "" && !strings.HasPrefix(fullPath, filepath.Clean(baseDir)) {
-			return nil, fmt.Errorf("unauthorized access attempt: %s", path)
-=======
+
+		
+		
+
+		
+		
 		if _, err := os.Stat(path); os.IsNotExist(err) {
 			_, file := filepath.Split(path)
 			return mobasset.Open(file)
->>>>>>> 443ae5f5
+
 		}
 		return os.Open(path)
 	}
